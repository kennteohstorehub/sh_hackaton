--- conflicted
+++ resolved
@@ -28,10 +28,7 @@
     }
     
     const merchantId = req.user.id || req.user._id;
-<<<<<<< HEAD
-=======
     // Queue.find already returns sorted results from Prisma
->>>>>>> 9ca6ce0d
     const queues = await Queue.find({ merchantId });
     
     // Calculate basic stats
