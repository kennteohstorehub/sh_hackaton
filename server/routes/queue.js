const express = require('express');
const { body, validationResult } = require('express-validator');
const prisma = require('../utils/prisma');
const logger = require('../utils/logger');
const { generateQueueQR, generateQueueQRSVG } = require('../utils/qrGenerator');
<<<<<<< HEAD
const { requireAuth, loadUser } = require('../middleware/auth');
const Queue = require('../models/Queue');
const Merchant = require('../models/Merchant');
=======
const { requireAuth, loadUser } = require('../middleware/auth-bypass');
>>>>>>> 9ca6ce0d

const router = express.Router();

// GET /api/queue - Get all queues for merchant
router.get('/', [requireAuth, loadUser], async (req, res) => {
  try {
    const merchantId = req.user._id;
    const queues = await Queue.find({ merchantId }).sort({ createdAt: -1 });
    
    res.json({
      success: true,
      queues: queues.map(queue => ({
        ...queue.toObject(),
        currentLength: queue.currentLength,
        nextPosition: queue.nextPosition
      }))
    });
  } catch (error) {
    logger.error('Error fetching queues:', error);
    res.status(500).json({ error: 'Failed to fetch queues' });
  }
});

// GET /api/queue/performance - Get queue performance data for dashboard
router.get('/performance', [requireAuth, loadUser], async (req, res) => {
  try {
    const merchantId = req.user._id;
    
    // Get all queues for the merchant
    const queues = await Queue.find({ merchantId }).lean();
    
    // Calculate performance metrics for each queue
    const queuePerformance = queues.map(queue => {
      const totalCustomers = queue.entries ? queue.entries.length : 0;
      const completedCustomers = queue.entries ? queue.entries.filter(e => e.status === 'completed').length : 0;
      const waitingCustomers = queue.entries ? queue.entries.filter(e => e.status === 'waiting').length : 0;
      const efficiency = totalCustomers > 0 ? Math.round((completedCustomers / totalCustomers) * 100) : 0;
      
      // Calculate average wait time
      let averageWaitTime = 0;
      if (queue.entries && queue.entries.length > 0) {
        const waitingEntries = queue.entries.filter(e => e.status === 'waiting');
        if (waitingEntries.length > 0) {
          const now = new Date();
          const totalWaitTime = waitingEntries.reduce((total, entry) => {
            const waitMinutes = Math.floor((now - new Date(entry.joinedAt)) / (1000 * 60));
            return total + waitMinutes;
          }, 0);
          averageWaitTime = Math.round(totalWaitTime / waitingEntries.length);
        }
      }
      
      return {
        id: queue._id,
        name: queue.name,
        totalCustomers,
        completedCustomers,
        currentLength: waitingCustomers,
        averageWaitTime,
        efficiency
      };
    });
    
    res.json({
      success: true,
      queues: queuePerformance
    });
  } catch (error) {
    logger.error('Error fetching queue performance:', error);
    res.status(500).json({ 
      success: false, 
      error: 'Failed to fetch queue performance data' 
    });
  }
});

// POST /api/queue - Create new queue
router.post('/', [requireAuth, loadUser], [
  body('name').trim().isLength({ min: 1, max: 100 }).withMessage('Queue name is required'),
  body('description').optional().isLength({ max: 500 }).withMessage('Description too long'),
  body('maxCapacity').isInt({ min: 1, max: 1000 }).withMessage('Max capacity must be between 1 and 1000'),
  body('averageServiceTime').isInt({ min: 1, max: 300 }).withMessage('Service time must be between 1 and 300 minutes')
], async (req, res) => {
  try {
    const errors = validationResult(req);
    if (!errors.isEmpty()) {
      return res.status(400).json({ error: 'Validation failed', details: errors.array() });
    }

    const merchantId = req.user._id;
    const { name, description, maxCapacity, averageServiceTime } = req.body;

    // Check if merchant can create more queues
    const merchant = await Merchant.findById(merchantId);
    const existingQueues = await Queue.countDocuments({ merchantId });
    
    if (!merchant.canCreateQueue(existingQueues)) {
      return res.status(403).json({ error: 'Queue limit reached for your subscription plan' });
    }

    const queue = new Queue({
      merchantId,
      name,
      description,
      maxCapacity,
      averageServiceTime
    });

    await queue.save();

    // Emit real-time update
    req.io.to(`merchant-${merchantId}`).emit('queue-created', queue);

    res.status(201).json({
      success: true,
      queue: {
        ...queue.toObject(),
        currentLength: queue.currentLength,
        nextPosition: queue.nextPosition
      }
    });

  } catch (error) {
    logger.error('Error creating queue:', error);
    res.status(500).json({ error: 'Failed to create queue' });
  }
});

// GET /api/queue/:id - Get specific queue
router.get('/:id', [requireAuth, loadUser], async (req, res) => {
  try {
    const merchantId = req.user._id;
    const queue = await Queue.findOne({ _id: req.params.id, merchantId });

    if (!queue) {
      return res.status(404).json({ error: 'Queue not found' });
    }

    res.json({
      success: true,
      queue: {
        ...queue.toObject(),
        currentLength: queue.currentLength,
        nextPosition: queue.nextPosition
      }
    });

  } catch (error) {
    logger.error('Error fetching queue:', error);
    res.status(500).json({ error: 'Failed to fetch queue' });
  }
});

// PUT /api/queue/:id - Update queue
router.put('/:id', [requireAuth, loadUser], [
  body('name').optional().trim().isLength({ min: 1, max: 100 }).withMessage('Queue name is required'),
  body('description').optional().isLength({ max: 500 }).withMessage('Description too long'),
  body('maxCapacity').optional().isInt({ min: 1, max: 1000 }).withMessage('Max capacity must be between 1 and 1000'),
  body('averageServiceTime').optional().isInt({ min: 1, max: 300 }).withMessage('Service time must be between 1 and 300 minutes')
], async (req, res) => {
  try {
    const errors = validationResult(req);
    if (!errors.isEmpty()) {
      return res.status(400).json({ error: 'Validation failed', details: errors.array() });
    }

    const merchantId = req.user._id;
    const queue = await Queue.findOne({ _id: req.params.id, merchantId });

    if (!queue) {
      return res.status(404).json({ error: 'Queue not found' });
    }

    // Update fields
    Object.keys(req.body).forEach(key => {
      if (req.body[key] !== undefined) {
        queue[key] = req.body[key];
      }
    });

    await queue.save();

    // Emit real-time update
    req.io.to(`merchant-${merchantId}`).emit('queue-updated', {
      queueId: queue._id,
      action: 'queue-modified',
      queue
    });

    res.json({
      success: true,
      queue: {
        ...queue.toObject(),
        currentLength: queue.currentLength,
        nextPosition: queue.nextPosition
      }
    });

  } catch (error) {
    logger.error('Error updating queue:', error);
    res.status(500).json({ error: 'Failed to update queue' });
  }
});

// POST /api/queue/:id/call-next - Call next customer
router.post('/:id/call-next', [requireAuth, loadUser], async (req, res) => {
  try {
    const merchantId = req.user._id;
    const queue = await Queue.findOne({ _id: req.params.id, merchantId });

    if (!queue) {
      return res.status(404).json({ error: 'Queue not found' });
    }

    const nextCustomer = await queue.callNext();
    
    if (!nextCustomer) {
      return res.status(400).json({ error: 'No customers waiting in queue' });
    }

    await queue.save();

    // Send notifications to customer (Push & WhatsApp)
    try {
      // Try push notification first
      const pushNotificationService = require('../services/pushNotificationService');
      const pushSent = await pushNotificationService.notifyTableReady(
        nextCustomer.id || nextCustomer._id,
        `#${nextCustomer.position}`,
        queue.merchant?.businessName || 'Restaurant'
      );
      
      if (pushSent) {
        logger.info(`Push notification sent to ${nextCustomer.customerName}`);
      }
      
      // Also try WhatsApp if available
      const whatsappService = require('../services/whatsappService');
      const notificationMessage = `🔔 It's your turn ${nextCustomer.customerName}!\n\n📍 Queue: ${queue.name}\n🎫 Your position: #${nextCustomer.position}\n👥 Party size: ${nextCustomer.partySize} pax\n\n🔐 YOUR VERIFICATION CODE: ${nextCustomer.verificationCode}\n\nPlease show this code to our staff to be seated.\n\n⏰ Please present yourself within 10 minutes or your spot may be given away.`;
      
      await whatsappService.sendMessage(nextCustomer.customerPhone, notificationMessage);
      logger.info(`WhatsApp notification sent to ${nextCustomer.customerPhone} for queue ${queue.name}`);
    } catch (error) {
      logger.error('Error sending customer notification:', error);
    }

    // Emit real-time updates
    req.io.to(`merchant-${merchantId}`).emit('queue-updated', {
      queueId: queue._id,
      action: 'customer-called',
      customer: nextCustomer,
      queue: {
        ...queue.toObject(),
        currentLength: queue.currentLength,
        nextPosition: queue.nextPosition
      }
    });

    req.io.to(`customer-${nextCustomer.customerId}`).emit('customer-called', {
      queueName: queue.name,
      position: nextCustomer.position
    });

    res.json({
      success: true,
      customer: {
        ...nextCustomer,
        verificationCode: nextCustomer.verificationCode
      },
      queue: {
        ...queue.toObject(),
        currentLength: queue.currentLength,
        nextPosition: queue.nextPosition
      }
    });

  } catch (error) {
    logger.error('Error calling next customer:', error);
    res.status(500).json({ error: 'Failed to call next customer' });
  }
});

// POST /api/queue/:id/call-specific - Call specific customer (override queue order)
router.post('/:id/call-specific', [requireAuth, loadUser], [
  body('customerId').notEmpty().withMessage('Customer ID is required')
], async (req, res) => {
  try {
    const errors = validationResult(req);
    if (!errors.isEmpty()) {
      return res.status(400).json({ error: 'Validation failed', details: errors.array() });
    }

    const merchantId = req.user._id;
    const { customerId } = req.body;
    const queue = await Queue.findOne({ _id: req.params.id, merchantId });

    if (!queue) {
      return res.status(404).json({ error: 'Queue not found' });
    }

    // Find the specific customer
    const customerEntry = queue.entries.find(entry => 
      entry._id.toString() === customerId && entry.status === 'waiting'
    );

    if (!customerEntry) {
      return res.status(404).json({ error: 'Customer not found or not waiting' });
    }

    // Call the specific customer
    customerEntry.status = 'called';
    customerEntry.calledAt = new Date();

    await queue.save();

    // Send notifications to customer (Push & WhatsApp)
    try {
      // Try push notification first
      const pushNotificationService = require('../services/pushNotificationService');
      const pushSent = await pushNotificationService.notifyTableReady(
        customerEntry.id || customerEntry._id,
        `#${customerEntry.position}`,
        queue.merchant?.businessName || 'Restaurant'
      );
      
      if (pushSent) {
        logger.info(`Push notification sent to ${customerEntry.customerName} (specific call)`);
      }
      
      // Also send WhatsApp notification
      const whatsappService = require('../services/whatsappService');
      const notificationMessage = `🔔 It's your turn ${customerEntry.customerName}!\n\n📍 Queue: ${queue.name}\n🎫 Your position: #${customerEntry.position}\n👥 Party size: ${customerEntry.partySize} pax\n\n⚡ You've been called ahead of schedule!\nPlease come to the service counter now. Thank you for waiting!\n\n⏰ Please present yourself within 10 minutes or your table will self destruct. Kindly inform your name and number to our crew.`;
      
      await whatsappService.sendMessage(customerEntry.customerPhone, notificationMessage);
      logger.info(`WhatsApp notification sent to ${customerEntry.customerPhone} for queue ${queue.name} (specific call)`);
    } catch (error) {
      logger.error('Error sending customer notification:', error);
    }

    // Emit real-time updates
    req.io.to(`merchant-${merchantId}`).emit('queue-updated', {
      queueId: queue._id,
      action: 'customer-called-specific',
      customer: customerEntry,
      queue: {
        ...queue.toObject(),
        currentLength: queue.currentLength,
        nextPosition: queue.nextPosition
      }
    });

    req.io.to(`customer-${customerEntry.customerId}`).emit('customer-called', {
      queueName: queue.name,
      position: customerEntry.position,
      isSpecificCall: true
    });

    res.json({
      success: true,
      customer: customerEntry,
      queue: {
        ...queue.toObject(),
        currentLength: queue.currentLength,
        nextPosition: queue.nextPosition
      }
    });

  } catch (error) {
    logger.error('Error calling specific customer:', error);
    res.status(500).json({ error: 'Failed to call specific customer' });
  }
});

// Function to send position update notifications to all waiting customers
async function sendPositionUpdateNotifications(queue, io, merchantId) {
  try {
    const whatsappService = require('../services/whatsappService');
    const pushNotificationService = require('../services/pushNotificationService');
    const waitingCustomers = queue.entries.filter(entry => entry.status === 'waiting');
    
    for (const customer of waitingCustomers) {
      try {
        // Try push notification first
        const pushSent = await pushNotificationService.notifyPositionUpdate(
          customer.id || customer._id,
          customer.position,
          customer.estimatedWaitTime,
          queue.name
        );
        
        if (pushSent) {
          logger.info(`Push position update sent to ${customer.customerName} - Position: #${customer.position}`);
        }
        
        // Also send WhatsApp notification
        const notificationMessage = `📍 Queue Update ${customer.customerName}!\n\n🏪 ${queue.name}\n🎫 Your position: #${customer.position}\n👥 Party size: ${customer.partySize} pax\n⏱️ Estimated wait: ${customer.estimatedWaitTime} minutes\n\n✅ Someone has been seated - you're moving up in the queue!`;
        
        await whatsappService.sendMessage(customer.customerPhone, notificationMessage);
        logger.info(`WhatsApp position update sent to ${customer.customerPhone} - Position: #${customer.position}`);
      } catch (error) {
        logger.error(`Error sending position update to ${customer.customerPhone}:`, error);
      }
    }
  } catch (error) {
    logger.error('Error sending position update notifications:', error);
  }
}

// POST /api/queue/:id/verify-and-seat/:customerId - Verify code and seat customer
router.post('/:id/verify-and-seat/:customerId', [requireAuth, loadUser], [
  body('verificationCode').notEmpty().isLength({ min: 4, max: 4 }).withMessage('Verification code must be 4 characters')
], async (req, res) => {
  try {
    const errors = validationResult(req);
    if (!errors.isEmpty()) {
      return res.status(400).json({ error: 'Invalid verification code format' });
    }

    const merchantId = req.user._id;
    const { verificationCode } = req.body;
    
    const queue = await Queue.findOne({ _id: req.params.id, merchantId });
    if (!queue) {
      return res.status(404).json({ error: 'Queue not found' });
    }

    // Find the customer
    const customer = queue.entries?.find(e => 
      (e.customerId === req.params.customerId || e.id === req.params.customerId) && 
      e.status === 'called'
    );
    
    if (!customer) {
      return res.status(404).json({ error: 'Customer not found or not in called status' });
    }

    // Verify the code (case-insensitive)
    if (customer.verificationCode.toUpperCase() !== verificationCode.toUpperCase()) {
      return res.status(400).json({ error: 'Invalid verification code' });
    }

    // Mark as completed (seated)
    const seatedCustomer = await queue.removeCustomer(customer.customerId || customer.id, 'completed');
    await queue.save();

    // Send welcome message with menu link
    try {
      const whatsappService = require('../services/whatsappService');
      const merchant = await Merchant.findById(merchantId);
      const menuUrl = merchant?.settings?.menuUrl || 'https://beepdeliveryops.beepit.com/dine?s=5e806691322bdd231653d70c&from=home';
      
      const welcomeMessage = `🎉 Welcome ${seatedCustomer.customerName}!\n\n✅ You've been seated successfully!\n👥 Party size: ${seatedCustomer.partySize} pax\n\n🍽️ Ready to order? Check out our menu:\n\n📱 Online Menu: ${menuUrl}\n\n🛎️ Need assistance? Our staff will be right with you!\n\nEnjoy your dining experience!`;
      
      await whatsappService.sendMessage(seatedCustomer.customerPhone, welcomeMessage);
    } catch (error) {
      logger.error('Error sending welcome message:', error);
    }

    // Send position updates
    await sendPositionUpdateNotifications(queue, req.io, merchantId);

    // Emit real-time updates
    req.io.to(`merchant-${merchantId}`).emit('queue-updated', {
      queueId: queue._id,
      action: 'customer-seated-verified',
      customer: seatedCustomer
    });

    res.json({
      success: true,
      customer: seatedCustomer,
      message: 'Customer verified and seated successfully'
    });

  } catch (error) {
    logger.error('Error verifying and seating customer:', error);
    res.status(500).json({ error: 'Failed to verify and seat customer' });
  }
});

// POST /api/queue/:id/complete/:customerId - Mark customer service as completed
router.post('/:id/complete/:customerId', [requireAuth, loadUser], async (req, res) => {
  try {
    const merchantId = req.user._id;
    const queue = await Queue.findOne({ _id: req.params.id, merchantId });

    if (!queue) {
      return res.status(404).json({ error: 'Queue not found' });
    }

    const customer = await queue.removeCustomer(req.params.customerId, 'completed');
    
    if (!customer) {
      return res.status(404).json({ error: 'Customer not found in queue' });
    }

    await queue.save();

    // Send welcome message with menu link to the seated customer
    try {
      const whatsappService = require('../services/whatsappService');
      const merchant = await Merchant.findById(merchantId);
      // Get merchant menu URL if available
      const menuUrl = merchant?.settings?.menuUrl || 'https://beepdeliveryops.beepit.com/dine?s=5e806691322bdd231653d70c&from=home';
      
      const welcomeMessage = `🎉 Welcome ${customer.customerName}!\n\n✅ You've been seated successfully!\n👥 Party size: ${customer.partySize} pax\n\n🍽️ Ready to order? Check out our menu:\n\n📱 Online Menu: ${menuUrl}\n\n🛎️ Need assistance? Our staff will be right with you!\n\nEnjoy your dining experience!`;
      
      await whatsappService.sendMessage(customer.customerPhone, welcomeMessage);
      logger.info(`Welcome message with menu link sent to ${customer.customerPhone} for queue ${queue.name}`);
    } catch (error) {
      logger.error('Error sending welcome message:', error);
    }

    // Send position update notifications to all waiting customers
    await sendPositionUpdateNotifications(queue, req.io, merchantId);

    // Emit real-time updates
    req.io.to(`merchant-${merchantId}`).emit('queue-updated', {
      queueId: queue._id,
      action: 'customer-completed',
      customer
    });

    req.io.to(`customer-${customer.customerId}`).emit('service-completed', {
      queueName: queue.name,
      completedAt: customer.completedAt
    });

    // Also emit updated queue state for comprehensive refresh
    req.io.to(`merchant-${merchantId}`).emit('queue-updated', {
      queueId: queue._id,
      action: 'customer-completed',
      customer,
      queue: {
        ...queue.toObject(),
        currentLength: queue.currentLength,
        nextPosition: queue.nextPosition
      }
    });

    res.json({
      success: true,
      customer,
      queue: {
        ...queue.toObject(),
        currentLength: queue.currentLength,
        nextPosition: queue.nextPosition
      }
    });

  } catch (error) {
    logger.error('Error completing customer service:', error);
    res.status(500).json({ error: 'Failed to complete customer service' });
  }
});

// POST /api/queue/:id/requeue/:customerId - Requeue completed customer back to waiting list
router.post('/:id/requeue/:customerId', [requireAuth, loadUser], async (req, res) => {
  try {
    const merchantId = req.user._id;
    const queue = await Queue.findOne({ _id: req.params.id, merchantId });

    if (!queue) {
      return res.status(404).json({ error: 'Queue not found' });
    }

    // Find the completed customer
    const customerEntry = queue.entries.find(entry => 
      entry.customerId === req.params.customerId && 
      (entry.status === 'completed' || entry.status === 'seated')
    );

    if (!customerEntry) {
      return res.status(404).json({ error: 'Completed customer not found' });
    }

    // Check if queue is at capacity
    const currentWaitingCount = queue.entries.filter(entry => entry.status === 'waiting').length;
    if (currentWaitingCount >= queue.maxCapacity) {
      return res.status(400).json({ error: 'Queue is at maximum capacity' });
    }

    // Requeue the customer
    customerEntry.status = 'waiting';
    customerEntry.position = queue.nextPosition;
    customerEntry.completedAt = null;
    customerEntry.calledAt = null;
    customerEntry.requeuedAt = new Date();

    // Update positions for all waiting customers
    await queue.updatePositions();

    await queue.save();

    // Send WhatsApp notification to customer
    try {
      const whatsappService = require('../services/whatsappService');
      const notificationMessage = `🔄 You've been requeued ${customerEntry.customerName}!\n\n📍 Queue: ${queue.name}\n🎫 Your new position: #${customerEntry.position}\n👥 Party size: ${customerEntry.partySize} pax\n\nYou've been added back to the waiting list. We'll notify you when it's your turn. Thank you for your patience!`;
      
      await whatsappService.sendMessage(customerEntry.customerPhone, notificationMessage);
      logger.info(`Requeue notification sent to ${customerEntry.customerPhone} for queue ${queue.name}`);
    } catch (error) {
      logger.error('Error sending requeue notification:', error);
    }

    // Emit real-time updates
    req.io.to(`merchant-${merchantId}`).emit('queue-updated', {
      queueId: queue._id,
      action: 'customer-requeued',
      customer: customerEntry,
      queue: {
        ...queue.toObject(),
        currentLength: queue.currentLength,
        nextPosition: queue.nextPosition
      }
    });

    req.io.to(`customer-${customerEntry.customerId}`).emit('customer-requeued', {
      queueName: queue.name,
      position: customerEntry.position,
      requeuedAt: customerEntry.requeuedAt
    });

    res.json({
      success: true,
      customer: customerEntry,
      queue: {
        ...queue.toObject(),
        currentLength: queue.currentLength,
        nextPosition: queue.nextPosition
      }
    });

  } catch (error) {
    logger.error('Error requeuing customer:', error);
    res.status(500).json({ error: 'Failed to requeue customer' });
  }
});

// POST /api/queue/:id/toggle-accepting - Start/Stop accepting new customers
router.post('/:id/toggle-accepting', [requireAuth, loadUser], async (req, res) => {
  try {
    const merchantId = req.user._id;
    const queue = await Queue.findOne({ _id: req.params.id, merchantId });

    if (!queue) {
      return res.status(404).json({ error: 'Queue not found' });
    }

    // Toggle accepting customers state
    queue.acceptingCustomers = !queue.acceptingCustomers;
    await queue.save();

    // Log the action
    logger.info(`Queue ${queue.name} ${queue.acceptingCustomers ? 'started' : 'stopped'} accepting customers by ${req.user.businessName}`);

    // Emit real-time update
    req.io.to(`merchant-${merchantId}`).emit('queue-status-changed', {
      queueId: queue._id,
      acceptingCustomers: queue.acceptingCustomers,
      message: queue.acceptingCustomers ? 'Queue is now accepting customers' : 'Queue has stopped accepting new customers'
    });

    res.json({
      success: true,
      acceptingCustomers: queue.acceptingCustomers,
      message: queue.acceptingCustomers ? 
        'Queue is now accepting new customers' : 
        'Queue has stopped accepting new customers'
    });

  } catch (error) {
    logger.error('Error toggling queue accepting status:', error);
    res.status(500).json({ error: 'Failed to update queue status' });
  }
});

// POST /api/queue/:id/stop-accepting - Stop accepting new customers (explicit endpoint)
router.post('/:id/stop-accepting', [requireAuth, loadUser], async (req, res) => {
  try {
    const merchantId = req.user._id;
    const queue = await Queue.findOne({ _id: req.params.id, merchantId });

    if (!queue) {
      return res.status(404).json({ error: 'Queue not found' });
    }

    queue.acceptingCustomers = false;
    await queue.save();

    // Emit real-time update
    req.io.to(`merchant-${merchantId}`).emit('queue-status-changed', {
      queueId: queue._id,
      acceptingCustomers: false,
      message: 'Queue has stopped accepting new customers'
    });

    res.json({
      success: true,
      message: 'Queue has stopped accepting new customers'
    });

  } catch (error) {
    logger.error('Error stopping queue:', error);
    res.status(500).json({ error: 'Failed to stop queue' });
  }
});

// DELETE /api/queue/:id - Delete queue
router.delete('/:id', [requireAuth, loadUser], async (req, res) => {
  try {
    const merchantId = req.user._id;
    const queue = await Queue.findOne({ _id: req.params.id, merchantId });

    if (!queue) {
      return res.status(404).json({ error: 'Queue not found' });
    }

    // Check if queue has waiting customers
    const waitingCustomers = queue.entries.filter(entry => entry.status === 'waiting');
    if (waitingCustomers.length > 0) {
      return res.status(400).json({ 
        error: 'Cannot delete queue with waiting customers',
        waitingCount: waitingCustomers.length
      });
    }

    await Queue.findByIdAndDelete(req.params.id);

    // Emit real-time update
    req.io.to(`merchant-${merchantId}`).emit('queue-deleted', { queueId: req.params.id });

    res.json({ success: true, message: 'Queue deleted successfully' });

  } catch (error) {
    logger.error('Error deleting queue:', error);
    res.status(500).json({ error: 'Failed to delete queue' });
  }
});

// GET /api/queue/:id/qr - Generate QR code for queue
router.get('/:id/qr', [requireAuth, loadUser], async (req, res) => {
  try {
    const merchantId = req.user._id;
    const queue = await Queue.findOne({ _id: req.params.id, merchantId });

    if (!queue) {
      return res.status(404).json({ error: 'Queue not found' });
    }

    const format = req.query.format || 'png'; // png or svg
    const baseUrl = `${req.protocol}://${req.get('host')}`;

    if (format === 'svg') {
      const qrCodeSVG = await generateQueueQRSVG(queue._id, baseUrl);
      res.setHeader('Content-Type', 'image/svg+xml');
      res.send(qrCodeSVG);
    } else {
      const qrCodeDataURL = await generateQueueQR(queue._id, baseUrl);
      res.json({
        success: true,
        qrCode: qrCodeDataURL,
        queueUrl: `${baseUrl}/queue/${queue._id}`
      });
    }

  } catch (error) {
    logger.error('Error generating QR code:', error);
    res.status(500).json({ error: 'Failed to generate QR code' });
  }
});

// POST /api/queues/join - Customer joins queue via web form
router.post('/join', [
  body('customerName').trim().isLength({ min: 1, max: 100 }).withMessage('Name is required'),
  body('customerPhone').matches(/^\+?[1-9]\d{1,14}$/).withMessage('Valid phone number is required'),
  body('partySize').isInt({ min: 1, max: 20 }).withMessage('Party size must be between 1 and 20'),
  body('merchantId').notEmpty().withMessage('Merchant ID is required'),
  body('specialRequests').optional().isLength({ max: 500 }).withMessage('Special requests too long'),
  body('pushSubscription').optional()
], async (req, res) => {
  try {
    const errors = validationResult(req);
    if (!errors.isEmpty()) {
      return res.status(400).json({ 
        error: 'Validation failed', 
        message: errors.array()[0].msg,
        details: errors.array() 
      });
    }

    const { customerName, customerPhone, partySize, merchantId, specialRequests, pushSubscription } = req.body;

    // Find merchant and active queue
    const merchant = await Merchant.findById(merchantId);
    if (!merchant || !merchant.isActive) {
      return res.status(404).json({ error: 'Business not found or inactive' });
    }

    // Find active queue for merchant
    const queue = await Queue.findOne({ 
      merchantId: merchant.id || merchant._id, 
      isActive: true 
    });

    if (!queue) {
      return res.status(404).json({ error: 'No active queue available' });
    }

    // Check if queue is at capacity
    const currentCount = queue.entries?.filter(e => e.status === 'waiting').length || 0;
    if (queue.maxCapacity && currentCount >= queue.maxCapacity) {
      return res.status(400).json({ error: 'Queue is at full capacity' });
    }

    // Create queue entry
    const entry = await prisma.queueEntry.create({
      data: {
        queueId: queue.id,
        customerId: `web_${Date.now()}_${Math.random().toString(36).substr(2, 9)}`,
        customerName,
        customerPhone,
        platform: 'web',
        partySize: parseInt(partySize),
        specialRequests,
        position: currentCount + 1,
        estimatedWaitTime: (currentCount + 1) * (queue.averageServiceTime || 15)
      }
    });

    // Generate queue number
    const queueNumber = `W${String(entry.position).padStart(3, '0')}`;

    // Save push subscription if provided
    if (pushSubscription && pushSubscription.endpoint) {
      try {
        const pushNotificationService = require('../services/pushNotificationService');
        await pushNotificationService.saveSubscription(entry.id, pushSubscription);
        logger.info(`Push subscription saved for queue entry ${entry.id}`);
      } catch (subError) {
        logger.error('Error saving push subscription:', subError);
        // Don't fail the request if push subscription fails
      }
    }

    // Emit socket event for real-time update
    const io = req.app.get('io');
    if (io) {
      io.to(merchantId).emit('new-customer', {
        queueId: queue.id,
        entry: {
          ...entry,
          queueNumber
        }
      });
    }

    // Send WhatsApp notification if enabled
    try {
      const whatsappService = require('../services/whatsappService');
      const confirmationMessage = `🎉 Welcome ${customerName}!\n\n✅ You've joined the queue at ${merchant.businessName}\n🎫 Queue Number: ${queueNumber}\n👥 Party Size: ${partySize}\n📍 Position: #${entry.position}\n⏱️ Estimated Wait: ${entry.estimatedWaitTime} minutes\n\nWe'll notify you when your table is ready!`;
      
      await whatsappService.sendMessage(customerPhone, confirmationMessage);
    } catch (notifError) {
      logger.error('Error sending WhatsApp notification:', notifError);
      // Don't fail the request if notification fails
    }

    res.json({
      success: true,
      queueNumber,
      position: entry.position,
      estimatedWaitTime: entry.estimatedWaitTime,
      queueEntry: entry
    });

  } catch (error) {
    logger.error('Error joining queue:', error);
    res.status(500).json({ 
      error: 'Failed to join queue',
      message: error.message 
    });
  }
});

module.exports = router; <|MERGE_RESOLUTION|>--- conflicted
+++ resolved
@@ -3,13 +3,9 @@
 const prisma = require('../utils/prisma');
 const logger = require('../utils/logger');
 const { generateQueueQR, generateQueueQRSVG } = require('../utils/qrGenerator');
-<<<<<<< HEAD
-const { requireAuth, loadUser } = require('../middleware/auth');
+const { requireAuth, loadUser } = require('../middleware/auth-bypass');
 const Queue = require('../models/Queue');
 const Merchant = require('../models/Merchant');
-=======
-const { requireAuth, loadUser } = require('../middleware/auth-bypass');
->>>>>>> 9ca6ce0d
 
 const router = express.Router();
 
